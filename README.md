--- conflicted
+++ resolved
@@ -12,38 +12,22 @@
 
 TestTeller supports multiple LLM providers to give you flexibility in choosing the best model for your needs:
 
-<<<<<<< HEAD
 - **🟦 Google Gemini** (Default)
-=======
-- **Google Gemini** (Default)
->>>>>>> af047ee2
   - Models: `gemini-2.0-flash`, `text-embedding-004`
   - Fast and cost-effective
   - Requires: `GOOGLE_API_KEY`
 
-<<<<<<< HEAD
 - **🟢 OpenAI**
-=======
-- **OpenAI**
->>>>>>> af047ee2
   - Models: `gpt-4o-mini`, `text-embedding-3-small`
   - High-quality responses
   - Requires: `OPENAI_API_KEY`
 
-<<<<<<< HEAD
 - **🟣 Anthropic Claude**
-=======
-- **Anthropic Claude**
->>>>>>> af047ee2
   - Models: `claude-3-5-haiku-20241022`
   - Excellent reasoning capabilities
   - Requires: `CLAUDE_API_KEY` + `OPENAI_API_KEY` (for embeddings)
 
-<<<<<<< HEAD
 - **🦙 Local Llama (via Ollama)**
-=======
-- **Local Llama (via Ollama)**
->>>>>>> af047ee2
   - Models: `llama3.2:3b`, `llama3.2:1b`
   - Privacy-focused, runs locally
   - Requires: Local Ollama installation
@@ -283,7 +267,6 @@
 # For Llama provider (requires additional setup)
 # 1. Uncomment ollama service in docker-compose.yml
 # 2. Start services
-<<<<<<< HEAD
 docker-compose up -d
 # 3. Install models
 docker-compose exec ollama ollama pull llama3.2:3b
@@ -388,86 +371,6 @@
 ```bash
 # Set in .env: LLM_PROVIDER=openai, OPENAI_API_KEY=your_key
 docker-compose up -d
-=======
-docker-compose up -d
-# 3. Install models
-docker-compose exec ollama ollama pull llama3.2:3b
-docker-compose exec ollama ollama pull llama3.2:1b
-```
-
-4. Verify installation:
-```bash
-# Check container status
-docker-compose ps
-
-# Test the installation
-docker-compose exec app testteller --help
-```
-
-## 🎯 LLM Provider Selection Guide
-
-Choose the best LLM provider for your use case:
-
-### Google Gemini (Recommended for most users)
-- **Best for:** Cost-effective, fast responses, general-purpose testing
-- **Pros:** Excellent price/performance ratio, fast generation
-- **Cons:** May require more specific prompts for complex scenarios
-- **Setup:** Only requires `GOOGLE_API_KEY`
-
-### OpenAI
-- **Best for:** High-quality test cases, complex scenarios
-- **Pros:** Superior reasoning, well-structured outputs
-- **Cons:** Higher cost, rate limits
-- **Setup:** Only requires `OPENAI_API_KEY`
-
-### Anthropic Claude
-- **Best for:** Advanced reasoning, safety-critical applications
-- **Pros:** Excellent at understanding context, safety-focused
-- **Cons:** Requires both Claude and OpenAI keys (for embeddings)
-- **Setup:** Requires `CLAUDE_API_KEY` + `OPENAI_API_KEY`
-
-### Local Llama (Privacy-focused)
-- **Best for:** Privacy-sensitive environments, offline usage
-- **Pros:** Complete data privacy, no API costs, offline capability
-- **Cons:** Requires local compute resources, slower than cloud APIs
-- **Setup:** Install Ollama and required models locally
-
-## 🐳 Docker Usage Examples
-
-### Quick Start with Docker
-
-```bash
-# 1. Clone and setup
-git clone https://github.com/iAviPro/testteller-rag-agent.git
-cd testteller-rag-agent
-cp .env.docker.example .env
-
-# 2. Configure your LLM provider in .env
-# Edit .env file with your API keys
-
-# 3. Start services
-docker-compose up -d
-
-# 4. Run commands
-docker-compose exec app testteller --help
-docker-compose exec app testteller configure
-```
-
-### Provider-Specific Docker Commands
-
-#### Using Gemini (Default)
-```bash
-# Set in .env: LLM_PROVIDER=gemini, GOOGLE_API_KEY=your_key
-docker-compose up -d
-docker-compose exec app testteller ingest-docs ./docs
-docker-compose exec app testteller generate "Create API tests"
-```
-
-#### Using OpenAI
-```bash
-# Set in .env: LLM_PROVIDER=openai, OPENAI_API_KEY=your_key
-docker-compose up -d
->>>>>>> af047ee2
 docker-compose exec app testteller ingest-code https://github.com/user/repo.git
 docker-compose exec app testteller generate "Create integration tests"
 ```
